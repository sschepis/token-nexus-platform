import React from "react";
import { 
  Sheet, 
  SheetContent, 
  SheetTrigger 
} from "@/components/ui/sheet";
import { Menu } from "lucide-react";
import { ModeToggle } from "./ModeToggle";
import { Avatar, AvatarFallback, AvatarImage } from "@/components/ui/avatar";
import { useAppSelector } from "@/store/hooks";
import { Link } from "react-router-dom";
import { Button } from "@/components/ui/button";
import { 
  DropdownMenu,
  DropdownMenuContent,
  DropdownMenuItem,
  DropdownMenuSeparator,
  DropdownMenuTrigger, 
} from "@/components/ui/dropdown-menu";
import { useNavigate } from "react-router-dom";
import { useDispatch } from "react-redux";
import { logout } from "@/store/slices/authSlice";
import { resetOrg } from "@/store/slices/orgSlice";
import {
  Home,
  LayoutDashboard,
  User,
  Settings as SettingsIcon,
  LogOut,
  Database,
  LayoutPanelLeft,
  Component,
  Bell,
  FileText,
  Clock,
  Key,
  Navigation,
  Store,
  Terminal,
  Code,
  Search,
  Bug,
  FileJson,
  Layers,
  Wrench,
<<<<<<< HEAD
  Cog // Add Cog directly
=======
  Shield
>>>>>>> 1be6fc74
} from "lucide-react";

interface SidebarProps {
  isSidebarOpen: boolean;
  closeSidebar: () => void;
}

// Define a type for navigation items
interface NavItem {
  name: string;
  path: string;
  icon: React.ReactNode;
  role?: string; // Optional role for RBAC
}

const Sidebar = ({ isSidebarOpen, closeSidebar }: SidebarProps) => {
  const { user, developerMode, permissions } = useAppSelector(state => state.auth);
  const navigate = useNavigate();
  const dispatch = useDispatch();

  // Check if user has system admin permissions
  const hasSystemAdminAccess = permissions.includes("system:admin");

  const handleLogout = () => {
    dispatch(logout());
    dispatch(resetOrg());
    navigate('/login');
  };

  // Get the first letter of the first name for the avatar fallback
  const getInitials = () => {
    if (user?.firstName) {
      return user.firstName.charAt(0);
    }
    if (user?.email) {
      return user.email.charAt(0).toUpperCase();
    }
    return "U";
  };

  const userName = user ? `${user.firstName || ''} ${user.lastName || ''}`.trim() : "User";

  const navItems: NavItem[] = [ // Apply NavItem type
    {
      name: "Dashboard",
      path: "/dashboard",
      icon: <LayoutDashboard className="h-5 w-5" />
    },
    {
      name: "Users",
      path: "/users",
      icon: <User className="h-5 w-5" />
    },
    {
      name: "Routes",
      path: "/routes",
      icon: <Navigation className="h-5 w-5" />
    },
    {
      name: "Object Manager",
      path: "/object-manager",
      icon: <Database className="h-5 w-5" />
    },
    {
      name: "Page Builder",
      path: "/page-builder",
      icon: <LayoutPanelLeft className="h-5 w-5" />
    },
    {
      name: "Component Library",
      path: "/component-library",
      icon: <Component className="h-5 w-5" />
    },
    {
      name: "Reports",
      path: "/reports",
      icon: <FileText className="h-5 w-5" />
    },
    {
      name: "Integrations",
      path: "/integrations",
      icon: <LayoutDashboard className="h-5 w-5" />
    },
    {
      name: "Marketplace",
      path: "/marketplace",
      icon: <Store className="h-5 w-5" />
    },
    {
      name: "Notifications",
      path: "/notifications",
      icon: <Bell className="h-5 w-5" />
    },
    {
      name: "Audit Logs",
      path: "/audit-logs",
      icon: <Clock className="h-5 w-5" />
    },
    {
      name: "Tokens",
      path: "/tokens",
      icon: <Key className="h-5 w-5" />
    },
    // Add System Admin link - conditionally rendered later
    {
      name: "System Admin",
      path: "/system-admin",
      icon: <Cog className="h-5 w-5" />, // Use Cog directly
      role: "system_admin" // Keep role for future RBAC
    }
  ];

  // Add System Admin item if user has permission
  if (hasSystemAdminAccess) {
    navItems.push({
      name: "System Admin",
      path: "/system-admin",
      icon: <Shield className="h-5 w-5" />
    });
  }

  // Developer tools menu items
  const devItems: NavItem[] = [ // Apply NavItem type
    {
      name: "GraphQL Explorer",
      path: "/graphql-console",
      icon: <Code className="h-5 w-5" />
    },
    {
      name: "JS Console",
      path: "/js-console",
      icon: <Terminal className="h-5 w-5" />
    },
    {
      name: "API Testing",
      path: "/dev/api-testing",
      icon: <FileJson className="h-5 w-5" />
    },
    {
      name: "Database Explorer",
      path: "/dev/database",
      icon: <Database className="h-5 w-5" />
    },
    {
      name: "Environment Variables",
      path: "/dev/env",
      icon: <Wrench className="h-5 w-5" />
    },
    {
      name: "Logs Viewer",
      path: "/dev/logs",
      icon: <FileText className="h-5 w-5" />
    },
    {
      name: "Performance",
      path: "/dev/performance",
      icon: <Layers className="h-5 w-5" />
    },
    {
      name: "Auth Tester",
      path: "/dev/auth-testing",
      icon: <Key className="h-5 w-5" />
    },
    {
      name: "Storage Explorer",
      path: "/dev/storage",
      icon: <Database className="h-5 w-5" />
    },
    {
      name: "Network Inspector",
      path: "/dev/network",
      icon: <Search className="h-5 w-5" />
    },
    {
      name: "Debug Settings",
      path: "/dev/settings",
      icon: <Bug className="h-5 w-5" />
    }
  ];

  const SidebarContent = () => (
    <div className="h-full flex flex-col gap-4 p-4 bg-background border-r">
      <Link to="/dashboard" className="font-bold text-xl">
        Logo
      </Link>

      <div className="flex items-center space-x-2">
        <Avatar>
          <AvatarImage src={user?.avatarUrl} />
          <AvatarFallback>{getInitials()}</AvatarFallback>
        </Avatar>
        <DropdownMenu>
          <DropdownMenuTrigger asChild>
            <Button variant="ghost" className="pl-2 w-full justify-start text-sm font-medium leading-none hover:bg-transparent">
              {userName}
            </Button>
          </DropdownMenuTrigger>
          <DropdownMenuContent align="end">
            <Link to="/settings/profile">
              <DropdownMenuItem>
                <User className="mr-2 h-4 w-4" />
                <span>Profile</span>
              </DropdownMenuItem>
            </Link>
            <Link to="/settings/account">
              <DropdownMenuItem>
                <SettingsIcon className="mr-2 h-4 w-4" />
                <span>Settings</span>
              </DropdownMenuItem>
            </Link>
            <DropdownMenuSeparator />
            <DropdownMenuItem onClick={handleLogout}>
              <LogOut className="mr-2 h-4 w-4" />
              <span>Log out</span>
            </DropdownMenuItem>
          </DropdownMenuContent>
        </DropdownMenu>
      </div>

      <div className="flex-1">
        <ul className="space-y-1">
          {navItems.map((item) => (
            // TODO: Implement RBAC here. Check if user exists and user.role === item.role
            // For now, render all items.
            <li key={item.name}>
              <Link
                to={item.path}
                className="flex items-center space-x-2 rounded-md p-2 hover:bg-secondary"
                // TODO: Add active state highlighting if needed
              >
                {item.icon}
                <span>{item.name}</span>
              </Link>
            </li>
          ))}
        </ul>
        
        {/* Developer section - only visible when developer mode is enabled */}
        {developerMode && (
          <>
            <div className="mt-6 mb-2">
              <div className="px-2 py-1.5 text-xs font-semibold text-muted-foreground">
                DEVELOPER TOOLS
              </div>
            </div>
            <ul className="space-y-1">
              {devItems.map((item) => (
                <li key={item.name}>
                  <Link
                    to={item.path}
                    className="flex items-center space-x-2 rounded-md p-2 hover:bg-secondary"
                  >
                    {item.icon}
                    <span>{item.name}</span>
                  </Link>
                </li>
              ))}
            </ul>
          </>
        )}
      </div>

      <div className="pb-3 pt-4">
        <ModeToggle />
      </div>
    </div>
  );

  return (
    <>
      {/* Desktop sidebar */}
      <div className="hidden md:block md:w-64 md:flex-shrink-0">
        <div className="h-full border-r">
          <SidebarContent />
        </div>
      </div>

      {/* Mobile sidebar */}
      <Sheet open={isSidebarOpen} onOpenChange={closeSidebar}>
        <SheetContent className="w-64 p-0" side="left">
          <SidebarContent />
        </SheetContent>
      </Sheet>
    </>
  );
};

export default Sidebar;<|MERGE_RESOLUTION|>--- conflicted
+++ resolved
@@ -43,11 +43,8 @@
   FileJson,
   Layers,
   Wrench,
-<<<<<<< HEAD
-  Cog // Add Cog directly
-=======
+  Cog, // Add Cog directly
   Shield
->>>>>>> 1be6fc74
 } from "lucide-react";
 
 interface SidebarProps {
